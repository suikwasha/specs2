package org.specs2
package runner

import _root_.org.junit.runner.notification.RunNotifier
import _root_.org.junit.runners._
import _root_.org.junit._
import _root_.org.junit.runner._
import junit.framework.AssertionFailedError
import org.specs2.internal.scalaz.Scalaz
import Scalaz._
import main.{ Arguments, SystemProperties }
import io._
import reflect.Classes._
import execute._
import reporter._
import specification._
import text.AnsiColors
import control.{ExecutionOrigin, Throwablex}
import DefaultSelection._
/**
 * The JUnitRunner class is a junit Runner class meant to be used with the RunWith annotation
 * to execute a specification as a JUnit suite.
 * 
 * The implementation is using a description Fold to fold the fragments into a tree
 * of Description objects and a Map relating each Description to a Fragment to execute. 
 *
 */
class JUnitRunner(klass: Class[_]) extends Runner with ExecutionOrigin {

  private val executor = new FragmentExecution {}
  
  /** specification to execute */
  protected lazy val specification = tryToCreateObject[SpecificationStructure](klass.getName).get

  protected lazy val content = specification.content
  /** arguments for the specification */
  implicit lazy val args: Arguments = content.arguments
  /** fold object used to create descriptions */
  private val descriptions = new JUnitDescriptionsFragments(klass)
  /** extract the root Description object and the examples to execute */
  private lazy val DescriptionAndExamples(desc, executions) = descriptions.foldAll(select(content.fragments))
  /** the console exporter can be used to display results in the console */
  protected lazy val consoleExporter = new TextExporting {}
  /** the html exporter can be used to output html files */
  protected lazy val htmlExporter = new HtmlExporting {}
  /** system properties */
  protected lazy val properties: SystemProperties = SystemProperties
  /** @return a Description for the TestSuite */
  def getDescription = desc

  /** 
   * run the suite by executing each fragment related to a description:
   * * execute all fragments (including Steps which are reported as steps)
   * * for each result, report the failure/error/skipped or pending message as a
   *   junit failure or ignored event on the RunNotifier
   */
  def run(notifier: RunNotifier) {
    executeSpecification |> export |> notifyJUnit(notifier)
  }

  private def executeSpecification =
    executions.collect {
<<<<<<< HEAD
      case (desc, f @ SpecStart(_,_,_,_)) => (desc, executor.executeFragment(args)(f))
      case (desc, f @ Example(_, _))        => (desc, executor.executeFragment(args)(f))
      case (desc, f @ Text(_))              => (desc, executor.executeFragment(args)(f))
      case (desc, f @ Step(_))              => (desc, executor.executeFragment(args)(f))
      case (desc, f @ Action(_))            => (desc, executor.executeFragment(args)(f))
      case (desc, f @ SpecEnd(_))           => (desc, executor.executeFragment(args)(f))
    }.
      foreach {
        case (desc, ExecutedResult(_, result, timer, _, _)) => {
=======
      case (desc, f @ SpecStart(_, _)) => (desc, executor.executeFragment(args)(f))
      case (desc, f @ Example(_, _))   => (desc, executor.executeFragment(args)(f))
      case (desc, f @ Text(_))         => (desc, executor.executeFragment(args)(f))
      case (desc, f @ Step(_))         => (desc, executor.executeFragment(args)(f))
      case (desc, f @ Action(_))       => (desc, executor.executeFragment(args)(f))
      case (desc, f @ SpecEnd(_))      => (desc, executor.executeFragment(args)(f))
    }

  private def export = (executed: Seq[(Description, ExecutedFragment)]) => {
    val commandLineArgs = properties.getProperty("commandline").getOrElse("").split("\\s")
    val arguments = Arguments(commandLineArgs:_*) <| args
    def exportTo(name: String) = properties.isDefined(name) || commandLineArgs.contains(name)
    
    if (exportTo("console")) 
      consoleExporter.export(specification)(arguments)(executed.map(_._2))
    if (exportTo("html")) 
      htmlExporter.export(specification)(arguments)(executed.map(_._2))

    executed
  }

  private def notifyJUnit(notifier: RunNotifier) = (executed: Seq[(Description, ExecutedFragment)]) => {
    executed foreach {
        case (desc, ExecutedResult(_, result, timer, _)) => {
>>>>>>> f231bd63
          notifier.fireTestStarted(desc)
          result match {
            case f @ Failure(m, e, st, d)                     =>
              notifier.fireTestFailure(new notification.Failure(desc, junitFailure(f)))
            case e @ Error(m, st)                             =>
              notifier.fireTestFailure(new notification.Failure(desc, args.traceFilter(e.exception)))
            case DecoratedResult(_, f @ Failure(m, e, st, d)) =>
              notifier.fireTestFailure(new notification.Failure(desc, junitFailure(f)))
            case DecoratedResult(_, e @ Error(m, st))         =>
              notifier.fireTestFailure(new notification.Failure(desc, args.traceFilter(e.exception)))
            case Pending(_) | Skipped(_, _)                   => notifier.fireTestIgnored(desc)
            case Success(_) | DecoratedResult(_, _)           => ()
          }
          notifier.fireTestFinished(desc)
        }
        case (desc, ExecutedSpecStart(_,_,_)) => notifier.fireTestRunStarted(desc)
        case (desc, ExecutedSpecEnd(_,_,_))   => notifier.fireTestRunFinished(new org.junit.runner.Result)
        case (desc, _)                        => // don't do anything otherwise too many tests will be counted
      }
  }
  /** @return a Throwable expected by JUnit Failure object */
  private def junitFailure(f: Failure)(implicit args: Arguments): Throwable = f match {
    case Failure(m, e, st, NoDetails()) =>
      new SpecFailureAssertionFailedError(Throwablex.exception(AnsiColors.removeColors(m), args.traceFilter(st)))

    case Failure(m, e, st, FailureDetails(expected, actual)) => new ComparisonFailure(AnsiColors.removeColors(m), expected, actual) {
        private val e = args.traceFilter(f.exception)
        override def getStackTrace = e.getStackTrace
        override def getCause = e.getCause
        override def printStackTrace = e.printStackTrace
        override def printStackTrace(w: java.io.PrintStream) = e.printStackTrace(w)
        override def printStackTrace(w: java.io.PrintWriter) = e.printStackTrace(w)
      }
  }
}
/**
 * Factory methods to help with testing
 */
object JUnitRunner {
  def apply[T <: SpecificationStructure](implicit m: ClassManifest[T]) = new JUnitRunner(m.erasure)
  def apply[T <: SpecificationStructure](s: T)(implicit m: ClassManifest[T]) = new JUnitRunner(m.erasure) {
    override protected lazy val specification = s	  
  }
  def apply[T <: SpecificationStructure](fragments: Fragments)(implicit m: ClassManifest[T]) = new JUnitRunner(m.erasure) {
    override protected lazy val content = fragments	  
  }
  def apply[T <: SpecificationStructure](f: Fragments, props: SystemProperties, console: TextExporting, html: HtmlExporting)(implicit m: ClassManifest[T]) = new JUnitRunner(m.erasure) {
      override protected lazy val specification = new Specification { def is = f }
      override protected lazy val properties = props
      override protected lazy val consoleExporter = console
      override protected lazy val htmlExporter = html
  }
}
/**
 * This class refines the <code>AssertionFailedError</code> from junit
 * and provides the stackTrace of an exception which occurred during the specification execution
 */
class SpecFailureAssertionFailedError(e: Exception) extends AssertionFailedError(e.getMessage) {
  override def getStackTrace = e.getStackTrace
  override def getCause = e.getCause
  override def printStackTrace = e.printStackTrace
  override def printStackTrace(w: java.io.PrintStream) = e.printStackTrace(w)
  override def printStackTrace(w: java.io.PrintWriter) = e.printStackTrace(w)
}

/**
 * Descriptions for a seq of Fragments to execute
 */
class JUnitDescriptionsFragments(klass: Class[_]) extends JUnitDescriptions[Fragment](klass) {
    def initialFragment(s: Class[_]) = Text(s.getName)
    /**
     * This function is used to map each node in a Tree[Fragment] to a pair of
     * (Description, Fragment)
     *
     * The Int argument is the numeric label of the current TreeNode being mapped.
     * It is used to create a unique description of the example to executed which is required
     * by JUnit
     */
    def mapper(klass: Class[_]): (Fragment, Seq[DescribedFragment], Int) => Option[DescribedFragment] =
      (f: Fragment, parentNodes: Seq[DescribedFragment], nodeLabel: Int) => f match {
        case s @ SpecStart(_,_,_,_)   => Some(createDescription(klass, suiteName=testName(s.name)) -> f)
        case Text(t)                    => Some(createDescription(klass, suiteName=testName(t)) -> f)
        case Example(description, body) => Some(createDescription(klass, label=nodeLabel.toString, testName=testName(description.toString, parentPath(parentNodes))) -> f)
        case Step(action)               => Some(createDescription(klass, label=nodeLabel.toString, testName="step") -> f)
        case Action(action)             => Some(createDescription(klass, label=nodeLabel.toString, testName="action") -> f)
        case other                      => None
      }
  }<|MERGE_RESOLUTION|>--- conflicted
+++ resolved
@@ -60,23 +60,12 @@
 
   private def executeSpecification =
     executions.collect {
-<<<<<<< HEAD
       case (desc, f @ SpecStart(_,_,_,_)) => (desc, executor.executeFragment(args)(f))
-      case (desc, f @ Example(_, _))        => (desc, executor.executeFragment(args)(f))
-      case (desc, f @ Text(_))              => (desc, executor.executeFragment(args)(f))
-      case (desc, f @ Step(_))              => (desc, executor.executeFragment(args)(f))
-      case (desc, f @ Action(_))            => (desc, executor.executeFragment(args)(f))
-      case (desc, f @ SpecEnd(_))           => (desc, executor.executeFragment(args)(f))
-    }.
-      foreach {
-        case (desc, ExecutedResult(_, result, timer, _, _)) => {
-=======
-      case (desc, f @ SpecStart(_, _)) => (desc, executor.executeFragment(args)(f))
-      case (desc, f @ Example(_, _))   => (desc, executor.executeFragment(args)(f))
-      case (desc, f @ Text(_))         => (desc, executor.executeFragment(args)(f))
-      case (desc, f @ Step(_))         => (desc, executor.executeFragment(args)(f))
-      case (desc, f @ Action(_))       => (desc, executor.executeFragment(args)(f))
-      case (desc, f @ SpecEnd(_))      => (desc, executor.executeFragment(args)(f))
+      case (desc, f @ Example(_, _))      => (desc, executor.executeFragment(args)(f))
+      case (desc, f @ Text(_))            => (desc, executor.executeFragment(args)(f))
+      case (desc, f @ Step(_))            => (desc, executor.executeFragment(args)(f))
+      case (desc, f @ Action(_))          => (desc, executor.executeFragment(args)(f))
+      case (desc, f @ SpecEnd(_))         => (desc, executor.executeFragment(args)(f))
     }
 
   private def export = (executed: Seq[(Description, ExecutedFragment)]) => {
@@ -94,8 +83,7 @@
 
   private def notifyJUnit(notifier: RunNotifier) = (executed: Seq[(Description, ExecutedFragment)]) => {
     executed foreach {
-        case (desc, ExecutedResult(_, result, timer, _)) => {
->>>>>>> f231bd63
+        case (desc, ExecutedResult(_, result, timer, _,_)) => {
           notifier.fireTestStarted(desc)
           result match {
             case f @ Failure(m, e, st, d)                     =>
