--- conflicted
+++ resolved
@@ -1,7 +1,3 @@
 #Project properties
-<<<<<<< HEAD
-#Tue Mar 08 15:20:21 EST 2011
-=======
-#Mon Mar 14 08:27:57 EST 2011
->>>>>>> 0fec517b
+#Tue Mar 22 20:51:00 EST 2011
 plugin.uptodate=true