package org.specs2
package matcher

import org.scalacheck.{ Arbitrary, Shrink, Prop }
<<<<<<< HEAD
import org.specs2.internal._
import scalaz.{Semigroup, Monoid, Validation, Success, Failure, Scalaz}
import scalaz.syntax.monoid._
=======
import scalaz._, Scalaz._
>>>>>>> 12adbe6e
import MatchResultLogicalCombinators._
import execute.ResultLogicalCombinators._

/**
<<<<<<< HEAD
 * This trait provides matchers for some Scalaz (http://github.com/p/scalaz) datatypes.
 *
 * It uses Scalaz classes from the repackaged version of scalaz 7 so it can not be used outside of specs2
=======
 * This trait provides matchers for some Scalaz (http://github.com/scalaz) types.
>>>>>>> 12adbe6e
 */
trait ScalazMatchers extends ScalazBaseMatchers with ScalazBeHaveMatchers { outer: AnyMatchers => }

trait ScalazBaseMatchers extends ScalaCheckMatchers with Expectations with ValidationMatchers { outer: AnyMatchers =>

  implicit def semigroupProperty[T](implicit s: Semigroup[T]): SemigroupProperty[T] = new SemigroupProperty[T]()(s)
  class SemigroupProperty[T]()(implicit sg: Semigroup[T]) {
    def isAssociative(implicit a: Arbitrary[T], s: Shrink[T]) = outer.isAssociative
    def isSemigroup(implicit a: Arbitrary[T], s: Shrink[T])   = outer.isAssociative
  }

  implicit def monoidProperty[T](m: Monoid[T]): MonoidProperty[T] = new MonoidProperty[T]()(m)
  class MonoidProperty[T]()(implicit m: Monoid[T]) extends SemigroupProperty()(m) {
    def isMonoid(implicit a: Arbitrary[T], s: Shrink[T]) = outer.isMonoid
    def hasNeutralElement(implicit a: Arbitrary[T], s: Shrink[T]) = outer.hasZero
  }

  /** this ScalaCheck property is valid if the semigroup is associative */
  def isAssociative[T](implicit sg: Semigroup[T], a: Arbitrary[T], s: Shrink[T]): Prop =
    prop { (b1: T, b2: T, b3: T) => be_==(b1 |+| (b2 |+| b3)).apply(createExpectable((b1 |+| b2) |+| b3)) }

  /** this ScalaCheck property is valid if the monoid has a Zero element */
  def hasZero[T](implicit m: Monoid[T], a: Arbitrary[T], s: Shrink[T]): Prop =
    prop { (t: T) =>
      be_==(t |+| m.zero).apply(createExpectable(t)) and be_==(m.zero |+| t).apply(createExpectable(t))
    }

  /** this ScalaCheck property is valid if the monoid verifies the monoid laws */
  def isMonoid[T](implicit m: Monoid[T], a: Arbitrary[T], s: Shrink[T]) = isAssociative && hasZero

  /** equality matcher with an Equal typeclass */
  def equal[T : Equal](t: T): Matcher[T] = beTypedEqualTo(t, implicitly[Equal[T]].equal(_:T,_:T))

}

trait ScalazBeHaveMatchers { outer: ScalazMatchers with AnyMatchers =>
  implicit def scalazBeHaveMatcher[T : Equal](result: MatchResult[T]) = new ScalazBeHaveMatchers(result)
  class ScalazBeHaveMatchers[T : Equal](result: MatchResult[T]) {
    def equal(t: T) = result(outer.equal(t))
  }
}<|MERGE_RESOLUTION|>--- conflicted
+++ resolved
@@ -2,24 +2,13 @@
 package matcher
 
 import org.scalacheck.{ Arbitrary, Shrink, Prop }
-<<<<<<< HEAD
-import org.specs2.internal._
-import scalaz.{Semigroup, Monoid, Validation, Success, Failure, Scalaz}
+import scalaz.{Semigroup, Monoid, Validation, Success, Failure, Scalaz, Equal}
 import scalaz.syntax.monoid._
-=======
-import scalaz._, Scalaz._
->>>>>>> 12adbe6e
 import MatchResultLogicalCombinators._
 import execute.ResultLogicalCombinators._
 
 /**
-<<<<<<< HEAD
- * This trait provides matchers for some Scalaz (http://github.com/p/scalaz) datatypes.
- *
- * It uses Scalaz classes from the repackaged version of scalaz 7 so it can not be used outside of specs2
-=======
  * This trait provides matchers for some Scalaz (http://github.com/scalaz) types.
->>>>>>> 12adbe6e
  */
 trait ScalazMatchers extends ScalazBaseMatchers with ScalazBeHaveMatchers { outer: AnyMatchers => }
 
