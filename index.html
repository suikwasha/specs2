<!DOCTYPE html>
<html>
<head>
    <meta charset='utf-8'>
    <!-- PLEASE DEAR READER PARDON MY LACK OF HTML/CSS SKILLS :-) Any contribution will be gladly accepted! -->
    <title>etorreborre/specs2 @ GitHub</title>

    <link href='http://fonts.googleapis.com/css?family=Open+Sans:400italic,400,300,700' rel='stylesheet'
          type='text/css'>

    <link href="css_new/bootstrap.min.css" rel="stylesheet" media="screen">
    <link href="css_new/font-awesome.min.css" rel="stylesheet">
    <link href="css_new/specs2.css" rel="stylesheet">


    <script type="text/javascript" src="http://code.jquery.com/jquery.js"></script>
    <script type="text/javascript" src="js/bootstrap.js"></script>
    <script src="https://google-code-prettify.googlecode.com/svn/loader/run_prettify.js"></script>
    <script type="text/javascript" src="js/specs2.js"></script>

    <script language="javascript">window.onload=init;</script>
    <script type="text/javascript">
        var _gaq = _gaq || [];
        _gaq.push(['_setAccount', 'UA-965071-4']);
        _gaq.push(['_trackPageview']);

        (function() {
        var ga = document.createElement('script'); ga.type = 'text/javascript'; ga.async = true;
        ga.src = ('https:' == document.location.protocol ? 'https://ssl' : 'http://www') +
        '.google-analytics.com/ga.js';
        var s = document.getElementsByTagName('script')[0]; s.parentNode.insertBefore(ga, s);
        })();
    </script>
</head>
<body>
<div class="container">
    <div class="row">
<<<<<<< HEAD
        <div class="span12">
            <h1><a href="http://github.com/etorreborre/specs2"><img style="position: right; border: 0; width: 17%"
                                                                    src="./images/specs2.png" alt="specs2"/></a></h1>
            <h4>Software Specifications for Scala</h4>

            <h1></h1>

            <h2>Presentation</h2>
            <hr/>
            <p>
                <s2>specs2</s2>
                is a library for writing executable software specifications.
            </p>
            <p>
                With
                <s2>specs2</s2>
                you can write software specifications for one class (<i>unit</i> specifications) or a full system (<i>acceptance</i>
                specifications):
            </p>

            <ul class="nav nav-tabs" id="test-categories">
                <li class="active"><a href="#unit" data-toggle="tab">Unit</a></li>
                <li><a href="#acceptance" data-toggle="tab">Acceptance</a></li>
            </ul>
            <div class="tab-content">
                <div class="tab-pane active" id="unit">
=======
      <div class="span12">
        <div class="hero-unit">
          <h1><a href="http://github.com/etorreborre/specs2"><img style="position: right; border: 0; width: 17%" src="./images/specs2.png" alt="specs2" /></a></h1>
          <h4>Software Specifications for Scala</h4>
          <p><a class="btn btn-primary btn-large" href="#Downloads">Download</a></p>
        </div>

        <h2>Presentation</h2>
        <hr/>
        <p><s2>specs2</s2> is a library for writing executable software specifications.</p>
        <p>
          With <s2>specs2</s2> you can write software specifications for one class (<i>unit</i> specifications) or a full system (<i>acceptance</i> specifications):
        </p>

        <ul class="nav nav-tabs" id="test-categories">
          <li class="active"><a href="#unit" data-toggle="tab">Unit</a></li>
          <li><a href="#acceptance" data-toggle="tab">Acceptance</a></li>
        </ul>
        <div class="tab-content">
          <div class="tab-pane active" id="unit">
>>>>>>> b3a4f562
            <pre class="prettyprint"><code class="language-scala">import org.specs2.mutable._

             class HelloWorldSpec extends Specification {
               "The 'Hello world' string" should {
                 "contain 11 characters" in {
                   "Hello world" must have size(11)
                  }
                  "start with 'Hello'" in {
                    "Hello world" must startWith("Hello")
                  }
                  "end with 'world'" in {
                    "Hello world" must endWith("world")
                  }
                }
              }
            </code></pre>
                </div>
                <div class="tab-pane" id="acceptance">
            <pre class="prettyprint"><code class="language-scala">import org.specs2._
             class HelloWorldSpec extends Specification { def is =

                "This is a specification to check the 'Hello world' string" ^
                                                                            p^
                "The 'Hello world' string should"                           ^
                "contain 11 characters"                                     ! e1^
                "start with 'Hello'"                                        ! e2^
                "end with 'world'"                                          ! e3^
                                                                            end

                def e1 = "Hello world" must have size(11)
                def e2 = "Hello world" must startWith("Hello")
                def e3 = "Hello world" must endWith("world")
             }
            </code></pre>
                </div>
            </div>
        </div>
<<<<<<< HEAD
=======

        <h2>Features</h2>
        <ul>
          <li>Concurrent execution of examples by default</li>
          <li><a href="http://code.google.com/p/scalacheck/">ScalaCheck</a> properties</li>
          <li>Mocks with <a href="http://mockito.org/">Mockito</a></li>
          <li>Data tables</li>
          <li>AutoExamples, where the source code is extracted to describe the example</li>
          <li>A rich library of matchers</li>
          <ul>
            <li>Easy to create and compose</li>
            <li>Usable with <code>must</code> and <code>should</code></li>
            <li>Returning "functional" results or throwing exceptions</li>
            <li>Reusable outside of specs2 (in <a href="http://junit.org">JUnit</a> tests for example)</li>
          </ul>
          <li>Forms for writing <a href="http://fitnesse.org">Fitnesse</a>-like specifications (with Markdown markup)</li>
          <li>Html reporting to create documentation for acceptance tests, to create a User Guide,...</li>
          <li>Integration with <a href="http://code.google.com/p/simple-build-tool/">sbt</a> and JUnit tools (maven, IDEs,...)</li>
        </ul>
      </div>
>>>>>>> b3a4f562
    </div>
</div>
<div class="container">
    <div class="row">
        <div class="span12">

            <h1><a name="Dependencies"></a>Dependencies</h1>
            The
            <s2>specs2</s2>
            jar is available with both sbt and maven

            <ul class="nav nav-tabs" id="dependencies">
                <li class="active"><a href="#sbt" data-toggle="tab">sbt</a></li>
                <li><a href="#maven" data-toggle="tab">maven</a></li>
            </ul>

            <div class="tab-content">
                <div class="tab-pane active" id="sbt">
        <pre class="prettyprint"><code class="language-scala">
            libraryDependencies ++= Seq(
            "org.specs2" %% "specs2" % "1.14" % "test"

            // with Scala 2.9.2 (specs2 1.12.3 is the latest version for scala 2.9.2)
            // "org.specs2" %% "specs2" % "1.12.3" % "test",
            )

            // Read here for optional dependencies:
            // <a href="http://etorreborre.github.com/specs2/guide/org.specs2.guide.Runners.html#Dependencies">http://etorreborre.github.com/specs2/guide/org.specs2.guide.Runners.html#Dependencies</a>

            resolvers ++= Seq("snapshots" at "http://oss.sonatype.org/content/repositories/snapshots",
            "releases" at "http://oss.sonatype.org/content/repositories/releases")
        </code></pre>
                </div>
                <div class="tab-pane" id="maven">
        <pre class="prettyprint"><code class="language-scala">  &lt;dependency>
            &lt;groupId>org.specs2&lt;/groupId>
            &lt;artifactId>specs2_2.10&lt;/artifactId>
            &lt;version>1.14&lt;/version>
            &lt;scope>test&lt;/scope>
            &lt;/dependency>


            &lt;!--
            with Scala 2.9.2, change the dependency to:

            &lt;artifactId>specs2_2.9.2&lt;/artifactId>
            &lt;version>1.12.3&lt;/version>

            -->

            &lt;!--
            Read here for optional dependencies:
            <a href="http://etorreborre.github.com/specs2/guide/org.specs2.guide.Runners.html#Dependencies">http://etorreborre.github.com/specs2/guide/org.specs2.guide.Runners.html#Dependencies</a>
            -->

            &lt;repository>
            &lt;id>oss.sonatype.org&lt;/id>
            &lt;name>releases&lt;/name>
            &lt;url>http://oss.sonatype.org/content/repositories/releases&lt;/url>
            &lt;/repository>

            &lt;repository>
            &lt;id>oss.sonatype.org&lt;/id>
            &lt;name>snapshots&lt;/name>
            &lt;url>http://oss.sonatype.org/content/repositories/snapshots&lt;/url>
            &lt;/repository>

            &lt;repository>
            &lt;id>central&lt;/id>
            &lt;name>Maven repository&lt;/name>
            &lt;url>http://repo1.maven.org/maven2&lt;/url>
            &lt;/repository>

        </code></pre>
                </div>
            </div>

        </div>
    </div>
</div>


<div id="top">
    <a href="http://github.com/etorreborre/specs2"><img style="position: right; border: 0; width: 17%"
                                                        src="./images/specs2.png" alt="specs2"/></a>

    <div class="description">Software Specifications for Scala</div>
</div>

<div id="sidebar">
    <h3 style="margin-top: 0; margin-bottom: 0;">Try it!</h3>

    <div class="sidelink" style="margin-top: 10px;"><a href="http://github.com/etorreborre/specs2-test">Sample
        project</a> (<a href="http://github.com/etorreborre/specs2-test/tarball/SPECS2-1.14">tar</a>, <a
            href="http://github.com/etorreborre/specs2-test/zipball/SPECS2-1.14">zip</a>)<br/>
    </div>
    <a class="sidelink" href="#Dependencies">Dependencies</a><br/>
    <a class="sidelink" href="#Downloads">Downloads</a><br/>

    <h3 style="margin-bottom: 0;">Learn it!</h3>

    <div class="sidelink" style="margin-top: 10px;"><a href="guide/org.specs2.guide.QuickStart.html">Quick
        Start</a><br/>
    </div>
    <a class="sidelink" href="guide/org.specs2.UserGuide.html">User Guide</a><br/>
    <a class="sidelink" href="https://github.com/etorreborre/specs2/tree/1.14/src/test/scala/examples">Examples</a><br/>
    <a class="sidelink" href="http://etorreborre.github.com/specs2/api/1.14/index.html">Scaladoc</a><br/>

    <h3 style="margin-bottom: 0;">Get involved!</h3>

    <div style="margin-top: 10px;"><a class="sidelink" href="http://github.com/etorreborre/specs2">Github project</a>
    </div>
    <a class="sidelink" href="http://groups.google.com/group/specs2-users">User group</a><br/>
    <a class="sidelink" href="http://github.com/etorreborre/specs2/issues">Issues</a><br/>
    <a class="sidelink" href="http://etorreborre.blogspot.com/search/label/specs2">Blog</a><br/>
    <a class="sidelink" href="sponsors.html">Sponsors</a><br/>
    <a class="sidelink" href="http://www.twitter.com/specs2org"><img style="margin-top: 10px;"
                                                                     src="http://twitter-badges.s3.amazonaws.com/twitter-a.png"
                                                                     alt="Follow specs2 on Twitter"/></a>
</div>

<div id="container">
    <h3 style="margin-top:0;">Presentation</h3>

    <s2>specs2</s2>
    is a library for writing executable software specifications.
    <p/>
    With
    <s2>specs2</s2>
    you can write software specifications for one class (<i>unit</i> specifications) or a full system (<i>acceptance</i>
    specifications):

    <div class="tabber">
        <div class="tabbertab" title="Unit">
            <code class="prettyprint"> import org.specs2.mutable._

                class HelloWorldSpec extends Specification {

                "The 'Hello world' string" should {
                "contain 11 characters" in {
                "Hello world" must have size(11)
                }
                "start with 'Hello'" in {
                "Hello world" must startWith("Hello")
                }
                "end with 'world'" in {
                "Hello world" must endWith("world")
                }
                }
                }</code>
        </div>
        <div class="tabbertab" title="Acceptance">
            <code class="prettyprint"> import org.specs2._

                class HelloWorldSpec extends Specification { def is =

                "This is a specification to check the 'Hello world' string" ^
                p^
                "The 'Hello world' string should" ^
                "contain 11 characters" ! e1^
                "start with 'Hello'" ! e2^
                "end with 'world'" ! e3^
                end

                def e1 = "Hello world" must have size(11)
                def e2 = "Hello world" must startWith("Hello")
                def e3 = "Hello world" must endWith("world")
                }</code>
        </div>
    </div>
    <p/>

    <h3 style="margin-top:20px">Features</h3>

    The features of
    <s2>specs2</s2>
    are:<p/>

    <div class="level1"><img src="./images/collapsed.gif">Concurrent execution of examples by default</img></div>
    <div class="level1"><img src="./images/collapsed.gif"><a href="http://code.google.com/p/scalacheck/">ScalaCheck</a>
        properties</img></div>
    <div class="level1"><img src="./images/collapsed.gif">Mocks with <a href="http://mockito.org/">Mockito</a></img>
    </div>
    <div class="level1"><img src="./images/collapsed.gif">Data tables</img></div>
    <div class="level1"><img src="./images/collapsed.gif">AutoExamples, where the source code is extracted to describe
        the example</img></div>
    <div class="level1"><img src="./images/collapsed.gif">A rich library of matchers</img></div>
    <div class="level2"><img src="./images/collapsed.gif">Easy to create and compose</img></div>
    <div class="level2"><img src="./images/collapsed.gif">Usable with <code>must</code> and <code>should</code></img>
    </div>
    <div class="level2"><img src="./images/collapsed.gif">Returning "functional" results or throwing exceptions</img>
    </div>
    <div class="level2"><img src="./images/collapsed.gif">Reusable outside of specs2 (in <a href="http://junit.org">JUnit</a>
        tests for example)</img></div>
    <div class="level1"><img src="./images/collapsed.gif">Forms for writing <a href="http://fitnesse.org">Fitnesse</a>-like
        specifications (with Markdown markup)</img></div>
    <div class="level1"><img src="./images/collapsed.gif">Html reporting to create documentation for acceptance tests,
        to create a User Guide,...</img></div>
    <div class="level1"><img src="./images/collapsed.gif">Integration with <a
            href="http://code.google.com/p/simple-build-tool/">sbt</a> and JUnit tools (maven, IDEs,...)</img></div>


    <h3><a name="Downloads"></a>Downloads</h3>

    You can download the project here
    <table width="850">
        <tr>
            <th width="100">Version</th>
            <th width="400">Files</th>
        </tr>
        <tr>
            <td class="info">Snapshot</td>
            <td class="info">
                binaries (<a
                    href="http://oss.sonatype.org/content/repositories/snapshots/org/specs2/specs2_2.10/1.14.1-SNAPSHOT/">specs2
                jar</a>,
                <a href="http://oss.sonatype.org/content/repositories/releases/org/specs2/specs2-scalaz-core_2.10/7.0.0/">scalaz
                    core jar</a>,
                <a href="http://oss.sonatype.org/content/repositories/releases/org/specs2/specs2-scalaz-concurrent_2.10/7.0.0/">scalaz
                    concurrent jar</a>)<br/>
                project (<a href="http://github.com/etorreborre/specs2/zipball/1.14.1">zip</a>,
                <a href="http://github.com/etorreborre/specs2/tarball/1.14.1">tar</a>)
            </td>
        </tr>
        <tr>
            <td class="info">Released</td>
            <td class="info">
                binaries (<a href="http://oss.sonatype.org/content/repositories/releases/org/specs2/specs2_2.10/1.14/">specs2
                jar</a>,
                <a href="http://oss.sonatype.org/content/repositories/releases/org/specs2/specs2-scalaz-core_2.10/7.0.0/">scalaz
                    core jar</a>,
                <a href="http://oss.sonatype.org/content/repositories/releases/org/specs2/specs2-scalaz-concurrent_2.10/7.0.0/">scalaz
                    concurrent jar</a>)<br/>
                project (<a href="http://github.com/etorreborre/specs2/zipball/SPECS2-1.14">zip</a>,
                <a href="http://github.com/etorreborre/specs2/tarball/SPECS2-1.14">tar</a>)
            </td>
        </tr>
        <table>
            <p>You can also clone the project with <a href="http://git-scm.com">Git</a>
                by running:

            <div class="console">$ git clone git://github.com/etorreborre/specs2</div>
            </p>

            <div class="footer">
                get the source code on GitHub : <a href="http://github.com/etorreborre/specs2">etorreborre/specs2</a>
            </div>

</div>

</body>
</html><|MERGE_RESOLUTION|>--- conflicted
+++ resolved
@@ -35,34 +35,6 @@
 <body>
 <div class="container">
     <div class="row">
-<<<<<<< HEAD
-        <div class="span12">
-            <h1><a href="http://github.com/etorreborre/specs2"><img style="position: right; border: 0; width: 17%"
-                                                                    src="./images/specs2.png" alt="specs2"/></a></h1>
-            <h4>Software Specifications for Scala</h4>
-
-            <h1></h1>
-
-            <h2>Presentation</h2>
-            <hr/>
-            <p>
-                <s2>specs2</s2>
-                is a library for writing executable software specifications.
-            </p>
-            <p>
-                With
-                <s2>specs2</s2>
-                you can write software specifications for one class (<i>unit</i> specifications) or a full system (<i>acceptance</i>
-                specifications):
-            </p>
-
-            <ul class="nav nav-tabs" id="test-categories">
-                <li class="active"><a href="#unit" data-toggle="tab">Unit</a></li>
-                <li><a href="#acceptance" data-toggle="tab">Acceptance</a></li>
-            </ul>
-            <div class="tab-content">
-                <div class="tab-pane active" id="unit">
-=======
       <div class="span12">
         <div class="hero-unit">
           <h1><a href="http://github.com/etorreborre/specs2"><img style="position: right; border: 0; width: 17%" src="./images/specs2.png" alt="specs2" /></a></h1>
@@ -83,7 +55,6 @@
         </ul>
         <div class="tab-content">
           <div class="tab-pane active" id="unit">
->>>>>>> b3a4f562
             <pre class="prettyprint"><code class="language-scala">import org.specs2.mutable._
 
              class HelloWorldSpec extends Specification {
@@ -121,8 +92,6 @@
                 </div>
             </div>
         </div>
-<<<<<<< HEAD
-=======
 
         <h2>Features</h2>
         <ul>
@@ -143,9 +112,8 @@
           <li>Integration with <a href="http://code.google.com/p/simple-build-tool/">sbt</a> and JUnit tools (maven, IDEs,...)</li>
         </ul>
       </div>
->>>>>>> b3a4f562
-    </div>
-</div>
+    </div>
+
 <div class="container">
     <div class="row">
         <div class="span12">
@@ -391,7 +359,7 @@
             <div class="footer">
                 get the source code on GitHub : <a href="http://github.com/etorreborre/specs2">etorreborre/specs2</a>
             </div>
-
+        </table>
 </div>
 
 </body>
