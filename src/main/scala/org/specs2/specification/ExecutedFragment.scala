--- conflicted
+++ resolved
@@ -34,12 +34,8 @@
 case class ExecutedSpecEnd(name: SpecName, location: Location) extends ExecutedFragment {
   override def toString = "ExecutedSpecEnd("+name.name+")"
 }
-<<<<<<< HEAD
 
-case class ExecutedSee(link: HtmlLink, location: Location) extends ExecutedFragment
-=======
 case class ExecutedSee(link: HtmlLink, seeOnly: Boolean = true, location: Location) extends ExecutedFragment
->>>>>>> 7c94714e
 /**
  * This executed Fragment is used when no text must be displayed (for the successful
  * execution of an Action for example)
