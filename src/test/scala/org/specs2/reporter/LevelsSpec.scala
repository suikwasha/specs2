package org.specs2
package reporter

import org.scalacheck.{ Arbitrary, Gen }
import matcher.InternalScalazMatchers
import org.specs2.internal.scalaz._
import Scalaz._
import specification._
import collection.Seqx._
import Levels._
import specification.FragmentsShow._

<<<<<<< HEAD
class LevelsSpec extends Specification with ScalaCheck with ScalazMatchers with ArbitraryFragments with Tags { def is = sequential^
=======
  class LevelsSpec extends Specification with ScalaCheck with InternalScalazMatchers with ArbitraryFragments with Tags { def is = sequential^
>>>>>>> 12adbe6e
                                                                                                                        """
  The Levels class is used to compute the 'level' of Fragments in a list of Fragments.                                  """^
                                                                                                                        p^
  "A simple piece of text has level 0"                                                                                  ^
  { level(t1) must_== List(0) }                                                                                         ^
                                                                                                                        p^
  "A new piece of text must be indented by 1"                                                                           ^
  { level(t1 ^ t2) must_== List(0, 1) }                                                                                 ^
                                                                                                                        p^
  "Examples or text following text must be indented by 1"                                                               ^
  { level(t1 ^ ex1 ^ t2 ^ t3) must_== List(0, 1, 1, 2) }                                                                ^
  { level(t1 ^ ex1 ^ ex2 ^ t2 ^ t3) must_== List(0, 1, 1, 1, 2) }                                                       ^
                                                                                                                        p^
  "Consecutive examples must have the same indentation"                                                                 ^
  { level(t1 ^ ex1) must_== List(0, 1) }                                                                                ^
  { level(t1 ^ ex1 ^ ex2) must_== List(0, 1, 1) }                                                                       ^
  { level(t1 ^ ex1 ^ ex2 ^ t2) must_== List(0, 1, 1, 1) }                                                               ^
  { level(t1 ^ ex1 ^ t2 ^ ex2) must_== List(0, 1, 1, 2) }                                                               ^
                                                                                                                        p^
  "Tabs can be used to further indent a fragment"                                                                       ^
  { level(t1 ^ ex1 ^ t ^ t2 ^ ex2) must_== List(0, 1, 1, 2, 3) }                                                        ^
  { level(ex1 ^ t ^ ex2) must_== List(0, 0, 1) }                                                                        ^
  { level(t1 ^ ex1 ^ t(2) ^ t2 ^ ex2) must_== List(0, 1, 1, 3, 4) }                                                     ^
                                                                                                                        p^
  "Backtabs can be used to further unindent a fragment"                                                                 ^
  { level(t1 ^ ex1 ^ bt ^ t2 ^ ex2) must_== List(0, 1, 1, 0, 1) }                                                       ^
  { level(t1 ^ t2 ^ ex1 ^ bt(2) ^ t2 ^ ex2) must_== List(0, 1, 2, 2, 0, 1) }                                            ^
                                                                                                                        p^
  "A paragraph unindents the following fragments by 1"                                                                  ^
  { level(t1 ^ ex1 ^ p ^ t2 ^ ex2) must_== List(0, 1, 1, 1, 0, 1) }                                                     ^
  { level(t1 ^ ex1 ^ p ^ p ^ t2 ^ ex2 ^ p ^ ex1) must_== List(0, 1, 1, 1, 0, 0, 0, 0, 0, 0, 0) }                        ^
  { level(ex1 ^ p ^ ex2 ^ p) must_== List(0, 0, 0, 0, 0, 0) }                                                           ^
  { level(ex1 ^ p ^ ex2 ^ p ^ p ^ ex3) must_== List(0, 0, 0, 0, 0, 0, 0, 0, 0) }                                        ^
  { level(t1 ^ p ^ ex1 ^ p ^ ex2 ^ end) must_== List(0, 1, 1, 0, 0, 0, 0, 0) }                                          ^
                                                                                                                        p^
  "A end resets the following fragment to zero"                                                                         ^
  { level(t1 ^ ex1 ^ end ^ t2 ^ ex2) must_== List(0, 1, 1, 0, 1) }                                                      ^
  { level(t1 ^ ex1 ^ end ^ t1 ^ t2 ^ ex2) must_== List(0, 1, 1, 0, 1, 2) }                                              ^
  { level("s".title ^ t1 ^ ex1 ^ end ^ t1) must_== List(0, 1, 1, 0) }                                                   ^
                                                                                                                        p^
  "The LevelMonoid monoid must respect the Monoid laws"                                                                 !
    LevelMonoid[Fragment].isMonoid ^
                                                                                                                        p^
  "A tree of fragments can be created from the leveled blocks"                                                          ^
    "for start ^ t1 ^ ex1 ^ ex2"                                                                                        ! tree().e1^
    "for start ^ t1 ^ ex1 ^ end ^ t2 ^ ex2"                                                                             ! tree().e2^
    "for start ^ t1 ^ ex1 ^ p ^ t2 ^ ex2"                                                                               ! tree().e3^
    "for start ^ t1 ^ ex1 ^ ex2 ^ p ^ t2 ^ ex1 ^ ex2"                                                                   ! tree().e4^
                                                                                                                        end


  case class tree() {
    def e1 = tree(t1 ^ ex1 ^ ex2) must beDrawnAs(
      "SpecStart(start)",
      "|",
      "`- Text(t1)",
      "   |",
      "   +- Example(e1)",
      "   |",
      "   +- Example(e2)",
      "   |",
      "   `- SpecEnd(start)")

    def e2 = tree(t1 ^ ex1 ^ end ^ t2 ^ ex2) must beDrawnAs(
      "SpecStart(start)",
      "|",
      "+- Text(t1)",
      "|  |",
      "|  +- Example(e1)",
      "|  |",
      "|  `- End()",
      "|",
      "`- Text(t2)",
      "   |",
      "   +- Example(e2)",
      "   |",
      "   `- SpecEnd(start)")

    def e3 = tree(t1 ^ ex1 ^ p ^ t2 ^ ex2) must beDrawnAs(
      "SpecStart(start)",
      "|",
      "+- Text(t1)",
      "|  |",
      "|  +- Example(e1)",
      "|  |",
      "|  +- Br()",
      "|  |",
      "|  `- Backtab(1)",
      "|",
      "`- Text(t2)",
      "   |",
      "   +- Example(e2)",
      "   |",
      "   `- SpecEnd(start)")

    def e4 = tree(t1 ^ ex1 ^ ex2 ^ p ^ t2 ^ ex1 ^ ex2) must beDrawnAs(
      "SpecStart(start)",
      "|",
      "+- Text(t1)",
      "|  |",
      "|  +- Example(e1)",
      "|  |",
      "|  +- Example(e2)",
      "|  |",
      "|  +- Br()",
      "|  |",
      "|  `- Backtab(1)",
      "|",
      "`- Text(t2)",
      "   |",
      "   +- Example(e1)",
      "   |",
      "   +- Example(e2)",
      "   |",
      "   `- SpecEnd(start)")

    def beDrawnAs(lines: String*) = be_==(lines.mkString("", "\n", "\n")) ^^ {
      tree: Tree[Fragment] => tree.drawTree
    }
  }

  implicit def params = set(maxSize = 5, minTestsOk = 1000)

  import Arbitrary._

  implicit val arbitraryLevel: Arbitrary[Level[Fragment]] = Arbitrary {
    for (f <- arbitrary[Fragment]) yield Levels.fragmentToLevel(f)
  }
  implicit val arbitraryLevels: Arbitrary[Levels[Fragment]] = Arbitrary {

    def genLevels(sz: Int) = for {
      l <- Gen.listOfN(sz, arbitrary[Level[Fragment]])
    } yield l.foldMap(Levels[Fragment](_))

    def sizedList(sz: Int): Gen[Levels[Fragment]] = {
      if (sz <= 0) genLevels(1)
      else genLevels(sz)
    }
    Gen.sized(sz => sizedList(sz))
  }

  def level(fs: Fragments)    = fold(fs.middle).levels.map(l => l.level)
  def fold(fs: Seq[Fragment]) = fs.reduceWith(FragmentLevelsReducer)
  def tree(fs: Fragments)     = fold(spec(fs).fragments).toTree
  def spec(fs: Fragments)     = new Specification { def is = "start".title ^ fs }.content

  def t1 = "t1"
  def t2 = "t2"
  def t3 = "t3"
  def ex1 = "e1" ! success
  def ex2 = "e2" ! success
  def ex3 = "e3" ! success
}<|MERGE_RESOLUTION|>--- conflicted
+++ resolved
@@ -10,11 +10,7 @@
 import Levels._
 import specification.FragmentsShow._
 
-<<<<<<< HEAD
-class LevelsSpec extends Specification with ScalaCheck with ScalazMatchers with ArbitraryFragments with Tags { def is = sequential^
-=======
-  class LevelsSpec extends Specification with ScalaCheck with InternalScalazMatchers with ArbitraryFragments with Tags { def is = sequential^
->>>>>>> 12adbe6e
+class LevelsSpec extends Specification with ScalaCheck with InternalScalazMatchers with ArbitraryFragments with Tags { def is = sequential^
                                                                                                                         """
   The Levels class is used to compute the 'level' of Fragments in a list of Fragments.                                  """^
                                                                                                                         p^
