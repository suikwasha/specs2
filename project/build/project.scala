import sbt._
import reaktor.scct.ScctProject

class Project(info: ProjectInfo) extends DefaultProject(info) with ScctProject with posterous.Publish with ProguardProject with assembly.AssemblyBuilder {
  
  /** Paths */
  override def outputDirectoryName = "target"
  override def managedDependencyPath = "project" / "lib_managed"

  /** Dependencies */
  val mavenLocal = "Local Maven Repository" at "file://D:/mvn-repository"
  val snapshotsRepo = "snapshots-repo" at "http://scala-tools.org/repo-snapshots"

  val scalacheck    = "org.scala-tools.testing" % "scalacheck_2.9.0-SNAPSHOT" % "1.9-SNAPSHOT" 
  val testinterface = "org.scala-tools.testing" % "test-interface" % "0.5" 
  val scalazcore    = "org.scalaz" %% "scalaz-core" % "6.0-SNAPSHOT"
  val hamcrest      = "org.hamcrest" % "hamcrest-all" % "1.1"
  val mockito 	    = "org.mockito" % "mockito-all" % "1.8.5" 
  val junit         = "junit" % "junit" % "4.7"
<<<<<<< HEAD
  val pegdown       = "org.pegdown" % "pegdown" % "0.9.0"
=======
  val pegdown       =  "org.pegdown" % "pegdown" % "0.9.1"
>>>>>>> e0e02f72
  
  /** Compiling */
  override def compileOptions = Unchecked :: super.compileOptions.toList
  override def javaCompileOptions = JavaCompileOption("-Xmx256m -Xms64m -Xss4m") :: Nil

  /** Testing */
  override def testFrameworks = super.testFrameworks ++ Seq(new TestFramework("org.specs2.runner.SpecsFramework"))

  override def testJavaCompileOptions = JavaCompileOption("-Xmx256m -Xms64m -Xss4m") :: Nil
  override def includeTest(s: String) = Seq("Spec", "Suite", "Unit", "all").exists(s.endsWith(_)) && !s.endsWith("FeaturesSpec") || 
	                                            s.contains("UserGuide") || 
	                                            s.matches("org.specs2.guide.*") 

  /** Documenting  - hack for creating the doc with 2.9.0 because 2.8.1 throws an Exception */
  override protected def docAction = scaladocTask(mainLabel, mainSources, mainDocPath, docClasspath, documentOptions)
  

  /** Packaging */
  override def proguardOptions = List(
    "-dontoptimize",
    "-dontobfuscate",
    proguardKeepLimitedSerializability,
    proguardKeepAllScala,
    "-keep interface scala.ScalaObject"
  )
  
  override def proguardInJars = Path.fromFile(scalaLibraryJar) +++ super.proguardInJars
  
  override def packageSrcJar = defaultJarPath("-sources.jar")
  val sourceArtifact = Artifact.sources(artifactID)
  override def assemblyJarName = name + "-all-" + this.version + ".jar"
  override def packageToPublishActions = super.packageToPublishActions ++ Seq(packageSrc)
  
  
  /** Publishing */
  override def managedStyle = ManagedStyle.Maven
  override def defaultPublishRepository = {
    val nexusDirect = "http://nexus-direct.scala-tools.org/content/repositories/"
    if (version.toString.endsWith("SNAPSHOT")) 
	  Some("scala-tools snapshots" at nexusDirect + "snapshots/")
	else
	  Some("scala-tools releases" at nexusDirect + "releases/")
  }
  Credentials(Path.userHome / ".ivy2" / ".credentials", log)

}<|MERGE_RESOLUTION|>--- conflicted
+++ resolved
@@ -17,11 +17,7 @@
   val hamcrest      = "org.hamcrest" % "hamcrest-all" % "1.1"
   val mockito 	    = "org.mockito" % "mockito-all" % "1.8.5" 
   val junit         = "junit" % "junit" % "4.7"
-<<<<<<< HEAD
-  val pegdown       = "org.pegdown" % "pegdown" % "0.9.0"
-=======
   val pegdown       =  "org.pegdown" % "pegdown" % "0.9.1"
->>>>>>> e0e02f72
   
   /** Compiling */
   override def compileOptions = Unchecked :: super.compileOptions.toList
