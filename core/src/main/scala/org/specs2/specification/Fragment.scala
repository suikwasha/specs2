package org.specs2
package specification

import control._
import Exceptions._
import LazyParameters._
import main.Arguments
import execute._
import text._
import Regexes._
import scalaz.Monoid
import io.Location
import scala.Either
<<<<<<< HEAD
import data.SeparatedTags
=======
import org.specs2.data.{NamedTag, SeparatedTags}
import TagFragments._
>>>>>>> 35de4e46
import scala.xml.NodeSeq

/**
 * A Fragment is a piece of a specification. It can be a piece of text, an action or
 * an Example
 */
sealed trait Fragment {
  def location: Location
  def matches(s: String) = true
}

/**
 * Start of a specification.
 *
 * This fragment keeps 2 important pieces of information:
 *
 *  - the name of the specification (which is derived from the specification class or from a user-defined title)
 *    That name stores a unique id for the specification
 *  - the arguments for that specification
 */
case class SpecStart(specName: SpecName, arguments: Arguments = Arguments(), linked: Linked = Linked(), location: Location = new Location) extends Fragment {

  def name = specName.name
  def title = specName.title
  override def matches(s: String) = name matches s

  override def toString = "SpecStart("+title+linkToString+")"
  def linkToString = linked.linkToString

  /** the new arguments take precedence over the old ones */
  def withArgs(args: Arguments) = copy(arguments = args)
  /** the new arguments take override the old ones where defined */
  def overrideArgs(args: Arguments) = copy(arguments = arguments.overrideWith(args))
  
  /** @return true if this spec starts only contains a link referencing another specification */
  def isSeeOnlyLink = linked.isSeeOnlyLink
  /** @return true if this spec starts only contains a link including another specification */
  def isIncludeLink = linked.isIncludeLink
  /** @return true if this spec starts only contains a link to another specification */
  def isLink        = linked.isLink
  /** @return true if this spec must not be displayed */
  def hidden        = linked.hidden
  /** @return the html link if any */
  def link          = linked.link
  /** The name of the specification can be overriden with a user defined title */
  def withName(n: SpecName) = copy(specName = specName.overrideWith(n))
  /** @return a non-linked start*/
  def unlink = SpecStart(specName, arguments)
  /** set the url for the generated documentation */
  def urlIs(url: String) = copy(specName = specName.urlIs(url), linked = linked.urlIs(url))
  /** set the base directory for the generated documentation */
  def baseDirIs(dir: String) = copy(specName = specName.baseDirIs(dir), linked = linked.baseDirIs(dir))
}

/**
 * End of a specification.
 *
 * This marks the end of the Specification and must have the same name as the corresponding SpecStart.
 *
 * There is a Boolean flag on a SpecEnd indicating if the whole specification was just executed as a link (for an index page for example)
 * In this case we must not store statistics for this specification (see Storing.scala)
 */
case class SpecEnd(specName: SpecName, isSeeOnlyLink: Boolean = false, location: Location = new Location) extends Fragment {
  def name = specName.name
  def title = specName.title
  def seeOnlyLinkIs(s: Boolean) = copy(isSeeOnlyLink = s)

  override def matches(s: String) = name.matchesSafely(s, ".*")
  override def toString = "SpecEnd("+title+")"
}

/**
 * Free text, describing the system to specify
 */
case class Text(text: SimpleFormattedString, location: Location = new Location) extends Fragment {
  def t = text.raw
  override def matches(s: String) = t.matches(s)
  def flow = text.flow
  def add(other: Text) = copy(text.append(other.t))

  override def toString = s"Text($text)"

  override def equals(a: Any) = a match {
    case t: Text => text == t.text
    case _       => false
  }
  override def hashCode = text.hashCode
}
object Text {
  def apply(s: String): Text = new Text(FormattedString(s))
  def create(formattedString: SimpleFormattedString): Text = new Text(formattedString)
}
trait FormattedString {
  type F <: FormattedString

  def raw: String
  def formatting: Formatting
  def isEmpty: Boolean
  def map(f: String => String): F
  def append(s: String) = map(t => t+s)
  def prepend(s: String) = map(t => s+t)

  def withMarkdown: FormattedString
  def withFlow: FormattedString

  def formatWithTagNames(names: Seq[String]): F
  def flow = formatting.flow
  def toXml: NodeSeq

  override def toString = raw
}
case class SimpleFormattedString(t: String = "", formatting: Formatting = Formatting(), isEmpty: Boolean = false, isCode: Boolean = true) extends FormattedString {
  type F = SimpleFormattedString

  def raw: String = t
  def map(f: String => String) = copy(t = f(t))

  def withMarkdown = copy(formatting = formatting.copy(markdown = true))
  def withoutMarkdown = copy(formatting = formatting.copy(markdown = false))
  def withFlow = copy(formatting = formatting.copy(flow = true))
  def withoutFlow = copy(formatting = formatting.copy(flow = false))

  def toXml = if (formatting.markdown) <code class="prettyprint">{asCode}</code> else if (isEmpty) <t></t> else <t>{raw}</t>

  def formatWithTagNames(names: Seq[String]) = copy(formatting = formatting.fromTagNames(names: Seq[String]))
  override def toString = raw

  private def asCode =
    if (isCode) if (t.contains("\n")) "```\n"+t+"\n```" else "`"+t+"`"
    else        raw
}
object FormattedString {
  def apply(t: String) = SimpleFormattedString(t)
  def code(t: String) = SimpleFormattedString(t, isCode = true).withMarkdown
  def empty = SimpleFormattedString(isEmpty = true)
}
/** Formatting for Text fragments */
case class Formatting(flow: Boolean = false, markdown: Boolean = true, verbatim: Boolean = true) {
 def fromTagNames(names: Seq[String]) = copy(flow = tagValue(names, "flow", flow), markdown = tagValue(names, "markdown", markdown), verbatim = tagValue(names, "verbatim", verbatim))

  private def tagValue(names: Seq[String], name: String, defaultValue: Boolean) = {
    val nameFound         = names.exists(_ == FormattingTags.internal+name)
    val negatedNameFound  = names.exists(_ == "!"+FormattingTags.internal+name)

    if (nameFound && !negatedNameFound) true
    else if (negatedNameFound)          false
    else                                defaultValue
  }

}

/**
 * A Example is:
 *
 * - a description: some text, with possibly some markdown annotations for rendering code fragments (used in AutoExamples)
 * - a body: some executable code returning a Result
 */
case class Example private[specification] (desc: FormattedString = FormattedString(""), body: () => Result,
                                           location: Location = new Location,
                                           isolable: Boolean = true, private[specs2] val creationPath: Option[CreationPath] = None) extends Fragment with Executable with Isolable { outer =>
  def execute = body()

  /**
   * match the description of an example with a regular expression.
   *
   * If the regexp doesn't compile, it is used literally by quoting it. However this regexp is usually passed as the
   * Arguments.ex value, it is enclosed with '.*' characters, so they are removed and added back before quotation
   */
  override def matches(s: String) = desc.toString.matchesSafely(s, enclosing = ".*")

  override def toString = "Example("+desc+")"
  override def map(f: Result => Result) = Example(desc, f(body()))

  override def equals(a: Any) = {
    a match {
      case e: Example => desc == e.desc
      case _          => false
    }
  }

  /** this fragment can not be executed in a separate specification */
  def global = copy(isolable = false)

  /** replace the current formatted string with another one */
  def formatWith(formatted: FormattedString) = copy(desc = formatted)

  /** set a creation path, if not already set, on this example to possibly isolate it during its execution */
  private[specs2]
  def creationPathIs(path: CreationPath) = copy(creationPath = if (outer.creationPath.isDefined) outer.creationPath else Some(path))

}

case object Example {
  def apply[T : AsResult](desc: String, body: =>T) = new Example(FormattedString(desc), () => AsResult(body))
  def apply[T : AsResult](fs: FormattedString, body: =>T) = new Example(fs, () => AsResult(body))
}

/**
 * An Step creates a fragment that will either return an
 * Error Result if there is an exception or a Success.
 *
 * It is usually used to do some initialisation or cleanup before or after all
 * the Fragments.
 *
 * Note that a Step fragment will not be reported in the output.
 *
 * @see the ContextSpec specification
 *
 */
case class Step(step: LazyParameter[Result], stopOnFail: Boolean = false, location: Location = new Location, isolable: Boolean = true) extends Fragment with Executable with Isolable {

  def execute = step.value
  override def toString = "Step"

  override def map(f: Result => Result) = Step(step map f)

  /** this fragment can not be executed in a separate specification */
  def global = copy(isolable = false)

  // we must override the case class equality to avoid evaluating the step
  override def equals(any: Any) = any match {
    case s: Step => s eq this
    case _       => false
  }
  // we must override the case class hashCode to avoid evaluating the step
  override def hashCode = super.hashCode
}

case object Step extends ImplicitParameters {
  /** create a Step object from either a previous result, or a value to evaluate */
  def fromEither[T](r: =>Either[Result, T]) = new Step(either(r))

  /** empty step doing nothing */
  def empty = Step(())

  private[specs2]
  def either[T](r: =>Either[Result, T]): LazyParameter[Result] = lazyParameter {
    r match {
      case Left(l)               => l
      case Right(result: Result) => result
      case Right(other)          => Success()
    }
  }

  /** create a Step object from any value */
  def apply[T](r: =>T) = fromEither(catchAll {
    r match {
      case r1: Result => r1
      case other      => DecoratedResult(other, Success())
    }
  }((e: Throwable) => Error(e)))

  /** create a Step object from a boolean condition. Make sure that the boolean evaluation doesn't fail */
  def stopOnFail(when: =>Boolean): Step = {
    val stop = catchAll(when)(Error(_))
    fromEither(stop).copy(stopOnFail = stop.fold(_ => false, b => b))
  }

  /** always stop on fail */
  def stopOnFail: Step = stopOnFail(when = true)
}
/**
 * An Action is similar to a Step but can be executed concurrently with other examples.
 *
 * It is only reported in case of a failure
 */
case class Action (action: LazyParameter[Result] = lazyParameter(Success()),
                   location: Location = new Location,
                   isolable: Boolean = true, private[specs2] val creationPath: Option[CreationPath] = None) extends Fragment with Executable with Isolable { outer =>

  def execute = action.value
  override def toString = "Action"

  override def map(f: Result => Result) = Action(action map f)

  /** this fragment can not be executed in a separate specification */
  def global = copy(isolable = false)

  /** set a creation path, if not already set, on this action to possibly isolate it during its execution */
  private[specs2] def creationPathIs(path: CreationPath) = copy(creationPath = if (outer.creationPath.isDefined) outer.creationPath else Some(path))

  // we must override the case class equality to avoid evaluating the action
  override def equals(any: Any) = any match {
    case a: Action => a eq this
    case _         => false
  }

  // we must override the case class hashCode to avoid evaluating the action
  override def hashCode = super.hashCode
}

case object Action {
  /** create an Action object from any value */
  def apply[T](r: =>T) = fromEither(trye(r)(Error(_)))
  /** create an Action object from either a previous result, or a value to evaluate */
  def fromEither[T](r: =>Either[Result, T]) = new Action(Step.either(r))
}

/**
 * Those standard Fragments are used to format the specification text:
 *  - End() can be used to "reset" the indentation of text
 *  - Br() can be used to insert a newline
 *  - Tab() can be used to increment the indentation level
 *  - Backtab() can be used to decrement the indentation level
 */
object StandardFragments {
  case class End() extends Fragment               { val location = new Location() }
  case class Br() extends Fragment                { val location = new Location() }
  case class Tab(n: Int = 1) extends Fragment     { val location = new Location() }
  case class Backtab(n: Int = 1) extends Fragment { val location = new Location() }
}

/**
 * Those fragments are used to tag other fragments in a specification\
 */
object TagFragments {

  trait TagFragment extends Fragment { outer =>
    val location = new Location()

    def tag: NamedTag
    def names: Seq[String] = tag.names
    /** @return true if this fragment starts a section */
    def isSection: Boolean
    /** @return true if this fragment tags the next fragment */
    def isTaggingNext: Boolean

    /** @return true if the arguments indicate that this tag must be kept */
    def keep(args: Arguments): Boolean = tag.keep(args)

    /** @return a tag where both "keep" conditions apply and where new names are used for evaluating the "keep" condition */
    def overrideWith(other: TagFragment): TagFragment = new TagFragment {
      def tag = outer.tag.overrideWith(other.tag)
      def isSection = outer.isSection || other.isSection
      def isTaggingNext = false
    }

    def removeNames(otherNames: Seq[String]): TagFragment =
      setNames(outer.names.filterNot(otherNames.contains))

    def setNames(otherNames: Seq[String]): TagFragment = new TagFragment {
      def tag = outer.tag.setNames(otherNames)
      def isSection = outer.isSection
      def isTaggingNext = false
    }

    override def equals(o: Any) = {
      o match {
        case t: TagFragment =>
          t.tag == tag                     &&
          isSection == t.isSection         &&
          isTaggingNext == t.isTaggingNext
        case _ => false
      }
    }

    override def toString =
     if (isSection) s"Section(${names.distinct.mkString(",")})"
      else tag.toString
  }

  object AlwaysTag extends TagFragment {
    def tag = data.AlwaysTag
    def isSection = false
    def isTaggingNext = true
  }

  object AlwaysWhenNoIncludeTag extends TagFragment {
    def tag = data.AlwaysWhenNoIncludeTag
    def isSection = false
    def isTaggingNext = true
  }

  object TaggedAsAlways extends TagFragment {
    def tag = data.AlwaysTag
    def isSection = false
    def isTaggingNext = false
  }

  object AlwaysSection extends TagFragment {
    def tag = data.AlwaysTag
    def isSection = true
    def isTaggingNext = true
  }

  object AlwaysAsSection extends TagFragment {
    def tag = data.AlwaysTag
    def isSection = true
    def isTaggingNext = false
  }

  /** tags the next fragment */
  case class Tag(override val names: String*) extends TagFragment {
    def tag = data.Tag(names:_*)
    def isSection = false
    def isTaggingNext = true
  }
  /** tags the previous fragment */
  case class TaggedAs(override val names: String*) extends TagFragment {
    def tag = data.Tag(names:_*)
    def isSection = false
    def isTaggingNext = false
  }
  /** the previous fragment starts a section */
  case class AsSection(override val names: String*) extends TagFragment {
    def tag = data.Tag(names:_*)
    def isSection = true
    def isTaggingNext = false
  }
  /** the next fragment starts a section */
  case class Section(override val names: String*) extends TagFragment {
    def tag = data.Tag(names:_*)
    def isSection = true
    def isTaggingNext = true
  }

  /**
   * define a very coarse Monoid for TaggingFragments where appending 2 TaggingFragments returns a Tag object
   * with both list of tags
   */
  implicit val TaggingFragmentsAreMonoid = new Monoid[TagFragment] {
    val zero: TagFragment = AlwaysWhenNoIncludeTag
    def append(t1: TagFragment, t2: =>TagFragment): TagFragment =
      if (t1 == zero) t2
      else if (t2 == zero) t1
      else t1 overrideWith t2
  }

  /** @return true if the object is a TaggingFragment */
  def isTag(f: Fragment) = f match {
    case t: TagFragment => true
    case other              => false
  }
}<|MERGE_RESOLUTION|>--- conflicted
+++ resolved
@@ -10,15 +10,9 @@
 import Regexes._
 import scalaz.Monoid
 import io.Location
-import scala.Either
-<<<<<<< HEAD
-import data.SeparatedTags
-=======
-import org.specs2.data.{NamedTag, SeparatedTags}
+import org.specs2.data.NamedTag
 import TagFragments._
->>>>>>> 35de4e46
 import scala.xml.NodeSeq
-
 /**
  * A Fragment is a piece of a specification. It can be a piece of text, an action or
  * an Example
