--- conflicted
+++ resolved
@@ -35,11 +35,7 @@
   def e4 = 
    ("a"   | "b" | "c" |
      2    !  2  !  4  |
-<<<<<<< HEAD
-     1    !  1  !  3  |> { (a, b, c) => boom; a + b must_== c }) must throwAn[Exception]
-=======
-     1    !  1  !  3  |> { (a, b, c) => error("boom"); a + b must_== c }) must beError
->>>>>>> 92c773c8
+     1    !  1  !  3  |> { (a, b, c) => boom; a + b must_== c }) must beError
 
   def e5 =
     "a"     |  "b"      | "c"             |
