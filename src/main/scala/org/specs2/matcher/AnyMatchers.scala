--- conflicted
+++ resolved
@@ -28,13 +28,10 @@
   def be_==[T](t: =>T) = beEqualTo(t)
   /** matches if a != b */
   def be_!=[T](t: =>T) = be_==(t).not
-<<<<<<< HEAD
-=======
   /** matches if a == b */
   def be_===(t: =>Any) = be_==(t)
   /** matches if a != b */
   def be_!==(t: =>Any) = be_!=(t)
->>>>>>> 0fec517b
   /** matches if a == b */
   def beEqualTo[T](t: =>T) = new BeEqualTo(t)
   /** negate a matcher */
